##############################################################################
# Copyright (c) 2013, Lawrence Livermore National Security, LLC.
# Produced at the Lawrence Livermore National Laboratory.
#
# This file is part of Spack.
# Written by Todd Gamblin, tgamblin@llnl.gov, All rights reserved.
# LLNL-CODE-647188
#
# For details, see https://github.com/llnl/spack
# Please also see the LICENSE file for our notice and the LGPL.
#
# This program is free software; you can redistribute it and/or modify
# it under the terms of the GNU General Public License (as published by
# the Free Software Foundation) version 2.1 dated February 1999.
#
# This program is distributed in the hope that it will be useful, but
# WITHOUT ANY WARRANTY; without even the IMPLIED WARRANTY OF
# MERCHANTABILITY or FITNESS FOR A PARTICULAR PURPOSE. See the terms and
# conditions of the GNU General Public License for more details.
#
# You should have received a copy of the GNU Lesser General Public License
# along with this program; if not, write to the Free Software Foundation,
# Inc., 59 Temple Place, Suite 330, Boston, MA 02111-1307 USA
##############################################################################
"""
This is where most of the action happens in Spack.
See the Package docs for detailed instructions on how the class works
and on how to write your own packages.

The spack package structure is based strongly on Homebrew
(http://wiki.github.com/mxcl/homebrew/), mainly because
Homebrew makes it very easy to create packages.  For a complete
rundown on spack and how it differs from homebrew, look at the
README.
"""
import os
import errno
import re
import shutil
import time
import itertools
import subprocess
import platform as py_platform
import multiprocessing
from urlparse import urlparse, urljoin
import textwrap
from StringIO import StringIO

import llnl.util.tty as tty
from llnl.util.tty.log import log_output
from llnl.util.link_tree import LinkTree
from llnl.util.filesystem import *
from llnl.util.lang import *

import spack
import spack.error
import spack.compilers
import spack.mirror
import spack.hooks
import spack.directives
import spack.repository
import spack.build_environment
import spack.url
import spack.util.web
import spack.fetch_strategy as fs
from spack.version import *
from spack.stage import Stage, ResourceStage, StageComposite
from spack.util.compression import allowed_archive, extension
from spack.util.executable import ProcessError
from spack.util.environment import dump_environment

"""Allowed URL schemes for spack packages."""
_ALLOWED_URL_SCHEMES = ["http", "https", "ftp", "file", "git"]


class Package(object):
    """This is the superclass for all spack packages.

    ***The Package class***

    Package is where the bulk of the work of installing packages is done.

    A package defines how to fetch, verfiy (via, e.g., md5), build, and
    install a piece of software.  A Package also defines what other
    packages it depends on, so that dependencies can be installed along
    with the package itself.  Packages are written in pure python.

    Packages are all submodules of spack.packages.  If spack is installed
    in $prefix, all of its python files are in $prefix/lib/spack.  Most
    of them are in the spack module, so all the packages live in
    $prefix/lib/spack/spack/packages.

    All you have to do to create a package is make a new subclass of Package
    in this directory.  Spack automatically scans the python files there
    and figures out which one to import when you invoke it.

    **An example package**

    Let's look at the cmake package to start with.  This package lives in
    $prefix/lib/spack/spack/packages/cmake.py:

    .. code-block:: python

       from spack import *
       class Cmake(Package):
           homepage  = 'https://www.cmake.org'
           url       = 'http://www.cmake.org/files/v2.8/cmake-2.8.10.2.tar.gz'
           md5       = '097278785da7182ec0aea8769d06860c'

           def install(self, spec, prefix):
               configure('--prefix=%s'   % prefix,
                         '--parallel=%s' % make_jobs)
               make()
               make('install')

    **Naming conventions**

    There are two names you should care about:

    1. The module name, ``cmake``.

       * User will refers to this name, e.g. 'spack install cmake'.
       * Corresponds to the name of the file, 'cmake.py', and it can
         include ``_``, ``-``, and numbers (it can even start with a
         number).

    2. The class name, "Cmake".  This is formed by converting `-` or
       ``_`` in the module name to camel case.  If the name starts with
       a number, we prefix the class name with ``_``. Examples:

         Module Name       Class Name
          foo_bar           FooBar
          docbook-xml       DocbookXml
          FooBar            Foobar
          3proxy            _3proxy

        The class name is what spack looks for when it loads a package module.

    **Required Attributes**

    Aside from proper naming, here is the bare minimum set of things you
    need when you make a package:

    homepage
      informational URL, so that users know what they're
      installing.

    url
      URL of the source archive that spack will fetch.

    install()
      This function tells spack how to build and install the
      software it downloaded.

    **Optional Attributes**

    You can also optionally add these attributes, if needed:

        list_url
            Webpage to scrape for available version strings. Default is the
            directory containing the tarball; use this if the default isn't
            correct so that invoking 'spack versions' will work for this
            package.

        url_version(self, version)
            When spack downloads packages at particular versions, it just
            converts version to string with str(version).  Override this if
            your package needs special version formatting in its URL.  boost
            is an example of a package that needs this.

    ***Creating Packages***

    As a package creator, you can probably ignore most of the preceding
    information, because you can use the 'spack create' command to do it
    all automatically.

    You as the package creator generally only have to worry about writing
    your install function and specifying dependencies.

    **spack create**

    Most software comes in nicely packaged tarballs, like this one:
        http://www.cmake.org/files/v2.8/cmake-2.8.10.2.tar.gz

    Taking a page from homebrew, spack deduces pretty much everything it
    needs to know from the URL above.  If you simply type this:

        spack create http://www.cmake.org/files/v2.8/cmake-2.8.10.2.tar.gz

    Spack will download the tarball, generate an md5 hash, figure out the
    version and the name of the package from the URL, and create a new
    package file for you with all the names and attributes set correctly.

    Once this skeleton code is generated, spack pops up the new package in
    your $EDITOR so that you can modify the parts that need changes.

    **Dependencies**

    If your package requires another in order to build, you can specify that
    like this:

    .. code-block:: python

       class Stackwalker(Package):
           ...
           depends_on("libdwarf")
           ...

    This tells spack that before it builds stackwalker, it needs to build
    the libdwarf package as well.  Note that this is the module name, not
    the class name (The class name is really only used by spack to find
    your package).

    Spack will download an install each dependency before it installs your
    package.  In addtion, it will add -L, -I, and rpath arguments to your
    compiler and linker for each dependency.  In most cases, this allows you
    to avoid specifying any dependencies in your configure or cmake line;
    you can just run configure or cmake without any additional arguments and
    it will find the dependencies automatically.


    **The Install Function**

    The install function is designed so that someone not too terribly familiar
    with Python could write a package installer.  For example, we put a number
    of commands in install scope that you can use almost like shell commands.
    These include make, configure, cmake, rm, rmtree, mkdir, mkdirp, and others.

    You can see above in the cmake script that these commands are used to run
    configure and make almost like they're used on the command line.  The
    only difference is that they are python function calls and not shell
    commands.

    It may be puzzling to you where the commands and functions in install live.
    They are NOT instance variables on the class; this would require us to
    type 'self.' all the time and it makes the install code unnecessarily long.
    Rather, spack puts these commands and variables in *module* scope for your
    Package subclass.  Since each package has its own module, this doesn't
    pollute other namespaces, and it allows you to more easily implement an
    install function.

    For a full list of commands and variables available in module scope, see the
    add_commands_to_module() function in this class. This is where most of
    them are created and set on the module.


    **Parallel Builds**

    By default, Spack will run make in parallel when you run make() in your
    install function.  Spack figures out how many cores are available on
    your system and runs make with -j<cores>.  If you do not want this behavior,
    you can explicitly mark a package not to use parallel make:

    .. code-block:: python

       class SomePackage(Package):
           ...
           parallel = False
           ...

    This changes thd default behavior so that make is sequential.  If you still
    want to build some parts in parallel, you can do this in your install function:

    .. code-block:: python

       make(parallel=True)

    Likewise, if you do not supply parallel = True in your Package, you can keep
    the default parallel behavior and run make like this when you want a
    sequential build:

    .. code-block:: python

       make(parallel=False)

    **Package Lifecycle**

    This section is really only for developers of new spack commands.

    A package's lifecycle over a run of Spack looks something like this:

    .. code-block:: python

       p = Package()             # Done for you by spack

       p.do_fetch()              # downloads tarball from a URL
       p.do_stage()              # expands tarball in a temp directory
       p.do_patch()              # applies patches to expanded source
       p.do_install()            # calls package's install() function
       p.do_uninstall()          # removes install directory

    There are also some other commands that clean the build area:

    .. code-block:: python

       p.do_restage()            # removes the build directory and
                                 # re-expands the archive.

    The convention used here is that a do_* function is intended to be called
    internally by Spack commands (in spack.cmd).  These aren't for package
    writers to override, and doing so may break the functionality of the Package
    class.

    Package creators override functions like install() (all of them do this),
    clean() (some of them do this), and others to provide custom behavior.

    """
    #
    # These are default values for instance variables.
    #
    """By default we build in parallel.  Subclasses can override this."""
    parallel = True

    """# jobs to use for parallel make. If set, overrides default of ncpus."""
    make_jobs = None

    """Most packages are NOT extendable.  Set to True if you want extensions."""
    extendable = False


    def __init__(self, spec):
        # this determines how the package should be built.
        self.spec = spec

        # Name of package is the name of its module, without the
        # containing module names.
        self.name = self.module.__name__
        if '.' in self.name:
            self.name = self.name[self.name.rindex('.') + 1:]

        # Sanity check attributes required by Spack directives.
        spack.directives.ensure_dicts(type(self))

        # Check versions in the versions dict.
        for v in self.versions:
            assert(isinstance(v, Version))

        # Check version descriptors
        for v in sorted(self.versions):
            assert(isinstance(self.versions[v], dict))

        # Version-ize the keys in versions dict
        try:
            self.versions = dict((Version(v), h) for v,h in self.versions.items())
        except ValueError, e:
            raise ValueError("In package %s: %s" % (self.name, e.message))

        # stage used to build this package.
        self._stage = None

        # Init fetch strategy and url to None
        self._fetcher = None
        self.url = getattr(self.__class__, 'url', None)

        # Fix up self.url if this package fetches with a URLFetchStrategy.
        # This makes self.url behave sanely.
        if self.spec.versions.concrete:
            # TODO: this is a really roundabout way of determining the type
            # TODO: of fetch to do. figure out a more sane fetch strategy/package
            # TODO: init order (right now it's conflated with stage, package, and
            # TODO: the tests make assumptions)
            f = fs.for_package_version(self, self.version)
            if isinstance(f, fs.URLFetchStrategy):
                self.url = self.url_for_version(self.spec.version)

        # Set a default list URL (place to find available versions)
        if not hasattr(self, 'list_url'):
            self.list_url = None

        if not hasattr(self, 'list_depth'):
            self.list_depth = 1

        # Set up some internal variables for timing.
        self._fetch_time = 0.0
        self._total_time = 0.0

        if self.is_extension:
            spack.repo.get(self.extendee_spec)._check_extendable()


    @property
    def version(self):
        if not self.spec.versions.concrete:
            raise ValueError("Can only get of package with concrete version.")
        return self.spec.versions[0]


    @memoized
    def version_urls(self):
        """Return a list of URLs for different versions of this
           package, sorted by version.  A version's URL only appears
           in this list if it has an explicitly defined URL."""
        version_urls = {}
        for v in sorted(self.versions):
            args = self.versions[v]
            if 'url' in args:
                version_urls[v] = args['url']
        return version_urls


    def nearest_url(self, version):
        """Finds the URL for the next lowest version with a URL.
           If there is no lower version with a URL, uses the
           package url property. If that isn't there, uses a
           *higher* URL, and if that isn't there raises an error.
        """
        version_urls = self.version_urls()
        url = getattr(self.__class__, 'url', None)

        for v in version_urls:
            if v > version and url:
                break
            if version_urls[v]:
                url = version_urls[v]
        return url


    # TODO: move this out of here and into some URL extrapolation module?
    def url_for_version(self, version):
        """Returns a URL that you can download a new version of this package from."""
        if not isinstance(version, Version):
            version = Version(version)

        cls = self.__class__
        if not (hasattr(cls, 'url') or self.version_urls()):
            raise NoURLError(cls)

        # If we have a specific URL for this version, don't extrapolate.
        version_urls = self.version_urls()
        if version in version_urls:
            return version_urls[version]

        # If we have no idea, try to substitute the version.
        return spack.url.substitute_version(self.nearest_url(version),
                                            self.url_version(version))

    def _make_resource_stage(self, root_stage, fetcher, resource):
        resource_stage_folder = self._resource_stage(resource)
        resource_mirror = join_path(self.name, os.path.basename(fetcher.url))
        stage = ResourceStage(resource.fetcher, root=root_stage, resource=resource,
                              name=resource_stage_folder, mirror_path=resource_mirror)
        return stage

    def _make_root_stage(self, fetcher):
        # Construct a mirror path (TODO: get this out of package.py)
        mp = spack.mirror.mirror_archive_path(self.spec, fetcher)
        # Construct a path where the stage should build..
        s = self.spec
        stage_name = "%s-%s-%s" % (s.name, s.version, s.dag_hash())
        # Build the composite stage
        stage = Stage(fetcher, mirror_path=mp, name=stage_name)
        return stage

    def _make_stage(self):
        # Construct a composite stage on top of the composite FetchStrategy
        composite_fetcher = self.fetcher
        composite_stage = StageComposite()
        resources = self._get_resources()
        for ii, fetcher in enumerate(composite_fetcher):
            if ii == 0:
                # Construct root stage first
                stage = self._make_root_stage(fetcher)
            else:
                # Construct resource stage
                resource = resources[ii - 1]  # ii == 0 is root!
                stage = self._make_resource_stage(composite_stage[0], fetcher, resource)
            # Append the item to the composite
            composite_stage.append(stage)
        return composite_stage

    @property
    def stage(self):
        if not self.spec.concrete:
            raise ValueError("Can only get a stage for a concrete package.")
        if self._stage is None:
            self._stage = self._make_stage()
        return self._stage


    @stage.setter
    def stage(self, stage):
        """Allow a stage object to be set to override the default."""
        self._stage = stage


    def _make_fetcher(self):
        # Construct a composite fetcher that always contains at least one element (the root package). In case there
        # are resources associated with the package, append their fetcher to the composite.
        root_fetcher = fs.for_package_version(self, self.version)
        fetcher = fs.FetchStrategyComposite()  # Composite fetcher
        fetcher.append(root_fetcher)  # Root fetcher is always present
        resources = self._get_resources()
        for resource in resources:
            fetcher.append(resource.fetcher)
        return fetcher

    @property
    def fetcher(self):
        if not self.spec.versions.concrete:
            raise ValueError("Can only get a fetcher for a package with concrete versions.")
        if not self._fetcher:
            self._fetcher = self._make_fetcher()
        return self._fetcher


    @fetcher.setter
    def fetcher(self, f):
        self._fetcher = f


    @property
    def extendee_spec(self):
        """Spec of the extendee of this package, or None if it is not an extension."""
        if not self.extendees:
            return None

        # TODO: allow more than one extendee.
        name = next(iter(self.extendees))

        # If the extendee is in the spec's deps already, return that.
        for dep in self.spec.traverse():
            if name == dep.name:
                return dep

        # if the spec is concrete already, then it extends something
        # that is an *optional* dependency, and the dep isn't there.
        if self.spec._concrete:
            return None
        else:
            # If it's not concrete, then return the spec from the
            # extends() directive since that is all we know so far.
            spec, kwargs = self.extendees[name]
            return spec


    @property
    def extendee_args(self):
        """Spec of the extendee of this package, or None if it is not an extension."""
        if not self.extendees:
            return None

        # TODO: allow multiple extendees.
        name = next(iter(self.extendees))
        return self.extendees[name][1]


    @property
    def is_extension(self):
        # if it is concrete, it's only an extension if it actually
        # dependes on the extendee.
        if self.spec._concrete:
            return self.extendee_spec is not None
        else:
            # If not, then it's an extension if it *could* be an extension
            return bool(self.extendees)


    def extends(self, spec):
        if not spec.name in self.extendees:
            return False
        s = self.extendee_spec
        return s and s.satisfies(spec)


    @property
    def activated(self):
        if not self.is_extension:
            raise ValueError("is_extension called on package that is not an extension.")
        exts = spack.install_layout.extension_map(self.extendee_spec)
        return (self.name in exts) and (exts[self.name] == self.spec)


    def preorder_traversal(self, visited=None, **kwargs):
        """This does a preorder traversal of the package's dependence DAG."""
        virtual = kwargs.get("virtual", False)

        if visited is None:
            visited = set()

        if self.name in visited:
            return
        visited.add(self.name)

        if not virtual:
            yield self

        for name in sorted(self.dependencies.keys()):
            spec = self.dependencies[name]

            # currently, we do not descend into virtual dependencies, as this
            # makes doing a sensible traversal much harder.  We just assume that
            # ANY of the virtual deps will work, which might not be true (due to
            # conflicts or unsatisfiable specs).  For now this is ok but we might
            # want to reinvestigate if we start using a lot of complicated virtual
            # dependencies
            # TODO: reinvestigate this.
            if spec.virtual:
                if virtual:
                    yield spec
                continue

            for pkg in spack.repo.get(name).preorder_traversal(visited, **kwargs):
                yield pkg


    def provides(self, vpkg_name):
        """True if this package provides a virtual package with the specified name."""
        return any(s.name == vpkg_name for s in self.provided)


    def virtual_dependencies(self, visited=None):
        for spec in sorted(set(self.preorder_traversal(virtual=True))):
            yield spec


    @property
    def installed(self):
        return os.path.isdir(self.prefix)


    @property
    def installed_dependents(self):
        """Return a list of the specs of all installed packages that depend
           on this one.

        TODO: move this method to database.py?
        """
        dependents = []
        for spec in spack.installed_db.query():
            if self.name == spec.name:
                continue
            for dep in spec.traverse():
                if self.spec == dep:
                    dependents.append(spec)
        return dependents


    @property
    def prefix(self):
        """Get the prefix into which this package should be installed."""
        return self.spec.prefix


    @property
    def compiler(self):
        """Get the spack.compiler.Compiler object used to build this package."""
        if not self.spec.concrete:
            raise ValueError("Can only get a compiler for a concrete package.")
        return spack.compilers.compiler_for_spec(self.spec.compiler)


    def url_version(self, version):
        """Given a version, this returns a string that should be substituted into the
           package's URL to download that version.
           By default, this just returns the version string. Subclasses may need to
           override this, e.g. for boost versions where you need to ensure that there
           are _'s in the download URL.
        """
        return str(version)


    def remove_prefix(self):
        """Removes the prefix for a package along with any empty parent directories."""
        spack.install_layout.remove_install_directory(self.spec)


    def do_fetch(self, mirror_only=False):
        """Creates a stage directory and downloads the tarball for this package.
           Working directory will be set to the stage directory.
        """
        if not self.spec.concrete:
            raise ValueError("Can only fetch concrete packages.")

        start_time = time.time()
        if spack.do_checksum and not self.version in self.versions:
            tty.warn("There is no checksum on file to fetch %s safely."
                     % self.spec.format('$_$@'))

            # Ask the user whether to skip the checksum if we're
            # interactive, but just fail if non-interactive.
            checksum_msg = "Add a checksum or use --no-checksum to skip this check."
            ignore_checksum = False
            if sys.stdout.isatty():
                ignore_checksum = tty.get_yes_or_no("  Fetch anyway?", default=False)
                if ignore_checksum:
                    tty.msg("Fetching with no checksum.", checksum_msg)

            if not ignore_checksum:
                raise FetchError(
                    "Will not fetch %s." % self.spec.format('$_$@'), checksum_msg)

        self.stage.fetch(mirror_only)

        self._fetch_time = time.time() - start_time

        if spack.do_checksum and self.version in self.versions:
            self.stage.check()


    def do_stage(self, mirror_only=False):
        """Unpacks the fetched tarball, then changes into the expanded tarball
           directory."""
        if not self.spec.concrete:
            raise ValueError("Can only stage concrete packages.")

        self.do_fetch(mirror_only)
        self.stage.expand_archive()
        self.stage.chdir_to_source()

    def do_patch(self):
        """Calls do_stage(), then applied patches to the expanded tarball if they
           haven't been applied already."""
        if not self.spec.concrete:
            raise ValueError("Can only patch concrete packages.")

        # Kick off the stage first.
        self.do_stage()

        # Package can add its own patch function.
        has_patch_fun = hasattr(self, 'patch') and callable(self.patch)

        # If there are no patches, note it.
        if not self.patches and not has_patch_fun:
            tty.msg("No patches needed for %s." % self.name)
            return

        # Construct paths to special files in the archive dir used to
        # keep track of whether patches were successfully applied.
        archive_dir     = self.stage.source_path
        good_file       = join_path(archive_dir, '.spack_patched')
        no_patches_file = join_path(archive_dir, '.spack_no_patches')
        bad_file        = join_path(archive_dir, '.spack_patch_failed')

        # If we encounter an archive that failed to patch, restage it
        # so that we can apply all the patches again.
        if os.path.isfile(bad_file):
            tty.msg("Patching failed last time. Restaging.")
            self.stage.restage()

        self.stage.chdir_to_source()

        # If this file exists, then we already applied all the patches.
        if os.path.isfile(good_file):
            tty.msg("Already patched %s" % self.name)
            return
        elif os.path.isfile(no_patches_file):
            tty.msg("No patches needed for %s." % self.name)
            return

        # Apply all the patches for specs that match this one
        patched = False
        for spec, patch_list in self.patches.items():
            if self.spec.satisfies(spec):
                for patch in patch_list:
                    try:
                        patch.apply(self.stage)
                        tty.msg('Applied patch %s' % patch.path_or_url)
                        patched = True
                    except:
                        # Touch bad file if anything goes wrong.
                        tty.msg('Patch %s failed.' % patch.path_or_url)
                        touch(bad_file)
                        raise

        if has_patch_fun:
            try:
                self.patch()
                tty.msg("Ran patch() for %s." % self.name)
                patched = True
            except:
                tty.msg("patch() function failed for %s." % self.name)
                touch(bad_file)
                raise

        # Get rid of any old failed file -- patches have either succeeded
        # or are not needed.  This is mostly defensive -- it's needed
        # if the restage() method doesn't clean *everything* (e.g., for a repo)
        if os.path.isfile(bad_file):
            os.remove(bad_file)

        # touch good or no patches file so that we skip next time.
        if patched:
            touch(good_file)
        else:
            touch(no_patches_file)


    @property
    def namespace(self):
        namespace, dot, module = self.__module__.rpartition('.')
        return namespace


    def do_fake_install(self):
        """Make a fake install directory contaiing a 'fake' file in bin."""
        mkdirp(self.prefix.bin)
        touch(join_path(self.prefix.bin, 'fake'))
        mkdirp(self.prefix.lib)
        mkdirp(self.prefix.man1)


    def _get_resources(self):
        resources = []
        # Select the resources that are needed for this build
        for when_spec, resource_list in self.resources.items():
            if when_spec in self.spec:
                resources.extend(resource_list)
        # Sorts the resources by the length of the string representing their destination. Since any nested resource
        # must contain another resource's name in its path, it seems that should work
        resources = sorted(resources, key=lambda res: len(res.destination))
        return resources

    def _resource_stage(self, resource):
        pieces = ['resource', resource.name, self.spec.dag_hash()]
        resource_stage_folder = '-'.join(pieces)
        return resource_stage_folder


    def do_install(self,
                   keep_prefix=False,  keep_stage=False, ignore_deps=False,
                   skip_patch=False, verbose=False, make_jobs=None, fake=False):
        """Called by commands to install a package and its dependencies.

        Package implementations should override install() to describe
        their build process.

        Args:
        keep_prefix -- Keep install prefix on failure. By default, destroys it.
        keep_stage  -- Keep stage on successful build. By default, destroys it.
        ignore_deps -- Do not install dependencies before installing this package.
        fake        -- Don't really build -- install fake stub files instead.
        skip_patch  -- Skip patch stage of build if True.
        verbose     -- Display verbose build output (by default, suppresses it)
        make_jobs   -- Number of make jobs to use for install.  Default is ncpus.
        """
        if not self.spec.concrete:
            raise ValueError("Can only install concrete packages.")

        if os.path.exists(self.prefix):
            tty.msg("%s is already installed in %s." % (self.name, self.prefix))
            return

        tty.msg("Installing %s" % self.name)

        if not ignore_deps:
            self.do_install_dependencies(
                keep_prefix=keep_prefix, keep_stage=keep_stage, ignore_deps=ignore_deps,
                fake=fake, skip_patch=skip_patch, verbose=verbose,
                make_jobs=make_jobs)

        start_time = time.time()
        with self.stage:
            if not fake:
                if not skip_patch:
                    self.do_patch()
                else:
                    self.do_stage()

            # create the install directory.  The install layout
            # handles this in case so that it can use whatever
            # package naming scheme it likes.
            spack.install_layout.create_install_directory(self.spec)

            def cleanup():
                if not keep_prefix:
                    # If anything goes wrong, remove the install prefix
                    self.remove_prefix()
                else:
                    tty.warn("Keeping install prefix in place despite error.",
                             "Spack will think this package is installed." +
                             "Manually remove this directory to fix:",
                             self.prefix, wrap=True)


            def real_work():
                try:
                    tty.msg("Building %s." % self.name)

                    # Run the pre-install hook in the child process after
                    # the directory is created.
                    spack.hooks.pre_install(self)

<<<<<<< HEAD
                    # Set up process's build environment before running install.
                    if fake:
                        self.do_fake_install()
                    else:
                        # Do the real install in the source directory.
                        self.stage.chdir_to_source()
=======
                # Set up process's build environment before running install.
                if fake:
                    self.do_fake_install()
                else:
                    # Do the real install in the source directory.
                    self.stage.chdir_to_source()

                    # Save the build environment in a file before building.
                    env_path = join_path(os.getcwd(), 'spack-build.env')

                    # This redirects I/O to a build log (and optionally to the terminal)
                    log_path = join_path(os.getcwd(), 'spack-build.out')
                    log_file = open(log_path, 'w')
                    with log_output(log_file, verbose, sys.stdout.isatty(), True):
                        dump_environment(env_path)
                        self.install(self.spec, self.prefix)

                # Ensure that something was actually installed.
                self._sanity_check_install()

                # Move build log into install directory on success
                if not fake:
                    log_install_path = spack.install_layout.build_log_path(self.spec)
                    env_install_path = spack.install_layout.build_env_path(self.spec)
                    install(log_path, log_install_path)
                    install(env_path, env_install_path)

                packages_dir = spack.install_layout.build_packages_path(self.spec)
                dump_packages(self.spec, packages_dir)

                # On successful install, remove the stage.
                if not keep_stage:
                    self.stage.destroy()

                # Stop timer.
                self._total_time = time.time() - start_time
                build_time = self._total_time - self._fetch_time

                tty.msg("Successfully installed %s." % self.name,
                        "Fetch: %s.  Build: %s.  Total: %s."
                        % (_hms(self._fetch_time), _hms(build_time), _hms(self._total_time)))
                print_pkg(self.prefix)

            except ProcessError, e:
                # Annotate with location of build log.
                e.build_log = log_path
                cleanup()
                raise e
>>>>>>> 6701977f

                        # This redirects I/O to a build log (and optionally to the terminal)
                        log_path = join_path(os.getcwd(), 'spack-build.out')
                        log_file = open(log_path, 'w')
                        with log_output(log_file, verbose, sys.stdout.isatty(), True):
                            self.install(self.spec, self.prefix)

                    # Ensure that something was actually installed.
                    self._sanity_check_install()

                    # Move build log into install directory on success
                    if not fake:
                        log_install_path = spack.install_layout.build_log_path(self.spec)
                        install(log_path, log_install_path)

                    # On successful install, remove the stage.
                    if not keep_stage:
                        self.stage.destroy()

                    # Stop timer.
                    self._total_time = time.time() - start_time
                    build_time = self._total_time - self._fetch_time

                    tty.msg("Successfully installed %s." % self.name,
                            "Fetch: %s.  Build: %s.  Total: %s."
                            % (_hms(self._fetch_time), _hms(build_time), _hms(self._total_time)))
                    print_pkg(self.prefix)

                except ProcessError as e:
                    # Annotate with location of build log.
                    e.build_log = log_path
                    cleanup()
                    raise e

                except:
                    # other exceptions just clean up and raise.
                    cleanup()
                    raise

            # Set parallelism before starting build.
            self.make_jobs = make_jobs

            # Do the build.
            spack.build_environment.fork(self, real_work)

            # note: PARENT of the build process adds the new package to
            # the database, so that we don't need to re-read from file.
            spack.installed_db.add(self.spec, self.prefix)

            # Once everything else is done, run post install hooks
            spack.hooks.post_install(self)


    def _sanity_check_install(self):
        installed = set(os.listdir(self.prefix))
        installed.difference_update(spack.install_layout.hidden_file_paths)
        if not installed:
            raise InstallError(
                "Install failed for %s.  Nothing was installed!" % self.name)


    def do_install_dependencies(self, **kwargs):
        # Pass along paths of dependencies here
        for dep in self.spec.dependencies.values():
            dep.package.do_install(**kwargs)


    @property
    def build_log_path(self):
        if self.installed:
            return spack.install_layout.build_log_path(self.spec)
        else:
            return join_path(self.stage.source_path, 'spack-build.out')


    @property
    def module(self):
        """Use this to add variables to the class's module's scope.
           This lets us use custom syntax in the install method.
        """
        return __import__(self.__class__.__module__,
                          fromlist=[self.__class__.__name__])


    def setup_dependent_environment(self, module, spec, dependent_spec):
        """Called before the install() method of dependents.

        Default implementation does nothing, but this can be
        overridden by an extendable package to set up the install
        environment for its extensions.  This is useful if there are
        some common steps to installing all extensions for a
        certain package.

        Some examples:

        1. Installing python modules generally requires PYTHONPATH to
           point to the lib/pythonX.Y/site-packages directory in the
           module's install prefix.  This could set that variable.

        2. Extensions often need to invoke the 'python' interpreter
           from the Python installation being extended.  This routine can
           put a 'python' Execuable object in the module scope for the
           extension package to simplify extension installs.

        3. A lot of Qt extensions need QTDIR set.  This can be used to do that.

        """
        pass


    def install(self, spec, prefix):
        """Package implementations override this with their own build configuration."""
        raise InstallError("Package %s provides no install method!" % self.name)


    def do_uninstall(self, force=False):
        if not self.installed:
            raise InstallError(str(self.spec) + " is not installed.")

        if not force:
            dependents = self.installed_dependents
            if dependents:
                raise PackageStillNeededError(self.spec, dependents)

        # Pre-uninstall hook runs first.
        spack.hooks.pre_uninstall(self)

        # Uninstalling in Spack only requires removing the prefix.
        self.remove_prefix()
        spack.installed_db.remove(self.spec)
        tty.msg("Successfully uninstalled %s." % self.spec.short_spec)

        # Once everything else is done, run post install hooks
        spack.hooks.post_uninstall(self)


    def _check_extendable(self):
        if not self.extendable:
            raise ValueError("Package %s is not extendable!" % self.name)


    def _sanity_check_extension(self):
        if not self.is_extension:
            raise ActivationError("This package is not an extension.")

        extendee_package = self.extendee_spec.package
        extendee_package._check_extendable()

        if not extendee_package.installed:
            raise ActivationError("Can only (de)activate extensions for installed packages.")
        if not self.installed:
            raise ActivationError("Extensions must first be installed.")
        if not self.extendee_spec.name in self.extendees:
            raise ActivationError("%s does not extend %s!" % (self.name, self.extendee.name))


    def do_activate(self, force=False):
        """Called on an etension to invoke the extendee's activate method.

        Commands should call this routine, and should not call
        activate() directly.
        """
        self._sanity_check_extension()

        spack.install_layout.check_extension_conflict(
            self.extendee_spec, self.spec)

        # Activate any package dependencies that are also extensions.
        if not force:
            for spec in self.spec.traverse(root=False):
                if spec.package.extends(self.extendee_spec):
                    if not spec.package.activated:
                        spec.package.do_activate(force=force)

        self.extendee_spec.package.activate(self, **self.extendee_args)

        spack.install_layout.add_extension(self.extendee_spec, self.spec)
        tty.msg("Activated extension %s for %s."
                % (self.spec.short_spec, self.extendee_spec.format("$_$@$+$%@")))


    def activate(self, extension, **kwargs):
        """Symlinks all files from the extension into extendee's install dir.

        Package authors can override this method to support other
        extension mechanisms.  Spack internals (commands, hooks, etc.)
        should call do_activate() method so that proper checks are
        always executed.

        """
        def ignore(filename):
            return (filename in spack.install_layout.hidden_file_paths or
                    kwargs.get('ignore', lambda f: False)(filename))

        tree = LinkTree(extension.prefix)
        conflict = tree.find_conflict(self.prefix, ignore=ignore)
        if conflict:
            raise ExtensionConflictError(conflict)

        tree.merge(self.prefix, ignore=ignore)


    def do_deactivate(self, **kwargs):
        """Called on the extension to invoke extendee's deactivate() method."""
        self._sanity_check_extension()
        force = kwargs.get('force', False)

        # Allow a force deactivate to happen.  This can unlink
        # spurious files if something was corrupted.
        if not force:
            spack.install_layout.check_activated(self.extendee_spec, self.spec)

            activated = spack.install_layout.extension_map(self.extendee_spec)
            for name, aspec in activated.items():
                if aspec == self.spec:
                    continue
                for dep in aspec.traverse():
                    if self.spec == dep:
                        raise ActivationError(
                            "Cannot deactivate %s beacuse %s is activated and depends on it."
                            % (self.spec.short_spec, aspec.short_spec))

        self.extendee_spec.package.deactivate(self, **self.extendee_args)

        # redundant activation check -- makes SURE the spec is not
        # still activated even if something was wrong above.
        if self.activated:
            spack.install_layout.remove_extension(self.extendee_spec, self.spec)

        tty.msg("Deactivated extension %s for %s."
                % (self.spec.short_spec, self.extendee_spec.format("$_$@$+$%@")))


    def deactivate(self, extension, **kwargs):
        """Unlinks all files from extension out of this package's install dir.

        Package authors can override this method to support other
        extension mechanisms.  Spack internals (commands, hooks, etc.)
        should call do_deactivate() method so that proper checks are
        always executed.

        """
        def ignore(filename):
            return (filename in spack.install_layout.hidden_file_paths or
                    kwargs.get('ignore', lambda f: False)(filename))

        tree = LinkTree(extension.prefix)
        tree.unmerge(self.prefix, ignore=ignore)


    def do_restage(self):
        """Reverts expanded/checked out source to a pristine state."""
        self.stage.restage()

    def format_doc(self, **kwargs):
        """Wrap doc string at 72 characters and format nicely"""
        indent = kwargs.get('indent', 0)

        if not self.__doc__:
            return ""

        doc = re.sub(r'\s+', ' ', self.__doc__)
        lines = textwrap.wrap(doc, 72)
        results = StringIO()
        for line in lines:
            results.write((" " * indent) + line + "\n")
        return results.getvalue()


    @property
    def all_urls(self):
        urls = []
        if self.url:
            urls.append(self.url)

        for args in self.versions.values():
            if 'url' in args:
                urls.append(args['url'])
        return urls


    def fetch_remote_versions(self):
        """Try to find remote versions of this package using the
           list_url and any other URLs described in the package file."""
        if not self.all_urls:
            raise VersionFetchError(self.__class__)

        try:
            return spack.util.web.find_versions_of_archive(
                *self.all_urls, list_url=self.list_url, list_depth=self.list_depth)
        except spack.error.NoNetworkConnectionError as e:
            tty.die("Package.fetch_versions couldn't connect to:",
                    e.url, e.message)


    @property
    def rpath(self):
        """Get the rpath this package links with, as a list of paths."""
        rpaths = [self.prefix.lib, self.prefix.lib64]
        rpaths.extend(d.prefix.lib for d in self.spec.traverse(root=False)
                      if os.path.isdir(d.prefix.lib))
        rpaths.extend(d.prefix.lib64 for d in self.spec.traverse(root=False)
                      if os.path.isdir(d.prefix.lib64))
        return rpaths


    @property
    def rpath_args(self):
        """Get the rpath args as a string, with -Wl,-rpath= for each element."""
        return " ".join("-Wl,-rpath=%s" % p for p in self.rpath)


def validate_package_url(url_string):
    """Determine whether spack can handle a particular URL or not."""
    url = urlparse(url_string)
    if url.scheme not in _ALLOWED_URL_SCHEMES:
        tty.die("Invalid protocol in URL: '%s'" % url_string)

    if not allowed_archive(url_string):
        tty.die("Invalid file type in URL: '%s'" % url_string)


def dump_packages(spec, path):
    """Dump all package information for a spec and its dependencies.

       This creates a package repository within path for every
       namespace in the spec DAG, and fills the repos wtih package
       files and patch files for every node in the DAG.
    """
    mkdirp(path)

    # Copy in package.py files from any dependencies.
    # Note that we copy them in as they are in the *install* directory
    # NOT as they are in the repository, because we want a snapshot of
    # how *this* particular build was done.
    for node in spec.traverse():
        if node is not spec:
            # Locate the dependency package in the install tree and find
            # its provenance information.
            source = spack.install_layout.build_packages_path(node)
            source_repo_root = join_path(source, node.namespace)

            # There's no provenance installed for the source package.  Skip it.
            # User can always get something current from the builtin repo.
            if not os.path.isdir(source_repo_root):
                continue

            # Create a source repo and get the pkg directory out of it.
            try:
                source_repo = spack.repository.Repo(source_repo_root)
                source_pkg_dir = source_repo.dirname_for_package_name(node.name)
            except RepoError as e:
                tty.warn("Warning: Couldn't copy in provenance for %s" % node.name)

        # Create a destination repository
        dest_repo_root = join_path(path, node.namespace)
        if not os.path.exists(dest_repo_root):
            spack.repository.create_repo(dest_repo_root)
        repo = spack.repository.Repo(dest_repo_root)

        # Get the location of the package in the dest repo.
        dest_pkg_dir = repo.dirname_for_package_name(node.name)
        if node is not spec:
            install_tree(source_pkg_dir, dest_pkg_dir)
        else:
            spack.repo.dump_provenance(node, dest_pkg_dir)


def print_pkg(message):
    """Outputs a message with a package icon."""
    from llnl.util.tty.color import cwrite
    cwrite('@*g{[+]} ')
    print message


def _hms(seconds):
    """Convert time in seconds to hours, minutes, seconds."""
    m, s = divmod(seconds, 60)
    h, m = divmod(m, 60)

    parts = []
    if h: parts.append("%dh" % h)
    if m: parts.append("%dm" % m)
    if s: parts.append("%.2fs" % s)
    return ' '.join(parts)


class FetchError(spack.error.SpackError):
    """Raised when something goes wrong during fetch."""
    def __init__(self, message, long_msg=None):
        super(FetchError, self).__init__(message, long_msg)


class InstallError(spack.error.SpackError):
    """Raised when something goes wrong during install or uninstall."""
    def __init__(self, message, long_msg=None):
        super(InstallError, self).__init__(message, long_msg)


class PackageStillNeededError(InstallError):
    """Raised when package is still needed by another on uninstall."""
    def __init__(self, spec, dependents):
        super(PackageStillNeededError, self).__init__(
            "Cannot uninstall %s" % spec)
        self.spec = spec
        self.dependents = dependents


class PackageError(spack.error.SpackError):
    """Raised when something is wrong with a package definition."""
    def __init__(self, message, long_msg=None):
        super(PackageError, self).__init__(message, long_msg)


class PackageVersionError(PackageError):
    """Raised when a version URL cannot automatically be determined."""
    def __init__(self, version):
        super(PackageVersionError, self).__init__(
            "Cannot determine a URL automatically for version %s." % version,
            "Please provide a url for this version in the package.py file.")


class VersionFetchError(PackageError):
    """Raised when a version URL cannot automatically be determined."""
    def __init__(self, cls):
        super(VersionFetchError, self).__init__(
            "Cannot fetch versions for package %s " % cls.__name__ +
            "because it does not define any URLs to fetch.")


class NoURLError(PackageError):
    """Raised when someone tries to build a URL for a package with no URLs."""
    def __init__(self, cls):
        super(NoURLError, self).__init__(
            "Package %s has no version with a URL." % cls.__name__)


class ExtensionError(PackageError): pass


class ExtensionConflictError(ExtensionError):
    def __init__(self, path):
        super(ExtensionConflictError, self).__init__(
            "Extension blocked by file: %s" % path)


class ActivationError(ExtensionError):
    def __init__(self, msg, long_msg=None):
        super(ActivationError, self).__init__(msg, long_msg)<|MERGE_RESOLUTION|>--- conflicted
+++ resolved
@@ -502,7 +502,6 @@
             self._fetcher = self._make_fetcher()
         return self._fetcher
 
-
     @fetcher.setter
     def fetcher(self, f):
         self._fetcher = f
@@ -880,68 +879,21 @@
                     # the directory is created.
                     spack.hooks.pre_install(self)
 
-<<<<<<< HEAD
                     # Set up process's build environment before running install.
                     if fake:
                         self.do_fake_install()
                     else:
                         # Do the real install in the source directory.
                         self.stage.chdir_to_source()
-=======
-                # Set up process's build environment before running install.
-                if fake:
-                    self.do_fake_install()
-                else:
-                    # Do the real install in the source directory.
-                    self.stage.chdir_to_source()
-
-                    # Save the build environment in a file before building.
-                    env_path = join_path(os.getcwd(), 'spack-build.env')
-
-                    # This redirects I/O to a build log (and optionally to the terminal)
-                    log_path = join_path(os.getcwd(), 'spack-build.out')
-                    log_file = open(log_path, 'w')
-                    with log_output(log_file, verbose, sys.stdout.isatty(), True):
-                        dump_environment(env_path)
-                        self.install(self.spec, self.prefix)
-
-                # Ensure that something was actually installed.
-                self._sanity_check_install()
-
-                # Move build log into install directory on success
-                if not fake:
-                    log_install_path = spack.install_layout.build_log_path(self.spec)
-                    env_install_path = spack.install_layout.build_env_path(self.spec)
-                    install(log_path, log_install_path)
-                    install(env_path, env_install_path)
-
-                packages_dir = spack.install_layout.build_packages_path(self.spec)
-                dump_packages(self.spec, packages_dir)
-
-                # On successful install, remove the stage.
-                if not keep_stage:
-                    self.stage.destroy()
-
-                # Stop timer.
-                self._total_time = time.time() - start_time
-                build_time = self._total_time - self._fetch_time
-
-                tty.msg("Successfully installed %s." % self.name,
-                        "Fetch: %s.  Build: %s.  Total: %s."
-                        % (_hms(self._fetch_time), _hms(build_time), _hms(self._total_time)))
-                print_pkg(self.prefix)
-
-            except ProcessError, e:
-                # Annotate with location of build log.
-                e.build_log = log_path
-                cleanup()
-                raise e
->>>>>>> 6701977f
+
+                        # Save the build environment in a file before building.
+                        env_path = join_path(os.getcwd(), 'spack-build.env')
 
                         # This redirects I/O to a build log (and optionally to the terminal)
                         log_path = join_path(os.getcwd(), 'spack-build.out')
                         log_file = open(log_path, 'w')
                         with log_output(log_file, verbose, sys.stdout.isatty(), True):
+                            dump_environment(env_path)
                             self.install(self.spec, self.prefix)
 
                     # Ensure that something was actually installed.
@@ -950,7 +902,12 @@
                     # Move build log into install directory on success
                     if not fake:
                         log_install_path = spack.install_layout.build_log_path(self.spec)
+                        env_install_path = spack.install_layout.build_env_path(self.spec)
                         install(log_path, log_install_path)
+                        install(env_path, env_install_path)
+
+                    packages_dir = spack.install_layout.build_packages_path(self.spec)
+                    dump_packages(self.spec, packages_dir)
 
                     # On successful install, remove the stage.
                     if not keep_stage:
